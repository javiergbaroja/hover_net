"""trainer.py

Main HoVer-Net training script.

Usage:
  trainer.py [--gpu=<id>] [--view=<dset>]
  trainer.py (-h | --help)
  trainer.py --version

Options:
  -h --help       Show this string.
  --version       Show version.
  --gpu=<id>      Comma separated GPU list.  
  --view=<dset>   Visualise images after augmentation. Choose 'train' or 'valid'.
"""


from docopt import docopt
import matplotlib
import glob
import inspect
import importlib
import shutil
import argparse
import os
import json

from torch.nn import DataParallel
from torch.utils.data import DataLoader

from run_utils.utils import *
from run_utils.engine import RunEngine

from config import Config
import dataset

from tensorboardX import SummaryWriter
from dataloader.loader import TrainSerialLoader


####
class Trainer(Config):
    """
    Either used to view the dataset or
    to initialise the main training loop. 
    """
    def __init__(self):
        super().__init__()
        self.model_config = self.model_config_file.__getattribute__('train_config')
        self.dataset_info = getattr(dataset, self.dataset_name)(self.type_classification)

    ####
    def view_dataset(self, mode='train'):
        check_manual_seed(self.seed)
        dataloader = self.get_datagen(1, mode)
        for batch_data in dataloader: # convert from Tensor to Numpy
            batch_data_np = {k : v.numpy() for k, v in batch_data.items()}
            TrainSerialLoader.view(batch_data_np)
        return

    ####
    def get_datagen(self, batch_size, run_mode, nr_procs=0, fold_idx=0):       
        # TODO: flag for debug mode

        # ! Hard assumption on file type
        file_list = []
        if run_mode == 'train':
            data_dir_list = self.dataset_info.train_dir_list
        else:
            data_dir_list = self.dataset_info.valid_dir_list
        for dir_path in data_dir_list:
            file_list.extend(glob.glob('%s/*.npy' % dir_path))
        file_list.sort() # to always ensure same input ordering
        assert len(file_list) > 0, \
                'No .npy found for `%s`, please check `%s` in `config.py`' %\
                (run_mode, '%s_dir_list' % run_mode)

        input_dataset = TrainSerialLoader(file_list, mode=run_mode, 
                                            **self.shape_info[run_mode])

        nr_procs =  nr_procs if not self.debug else 0
        dataloader = DataLoader(input_dataset, 
                        num_workers= nr_procs, 
                        batch_size = batch_size, 
                        shuffle    = run_mode=='train', 
                        drop_last  = run_mode=='train')
        return dataloader

    ####
    def run_once(self, opt, run_engine_opt, log_dir, prev_log_dir=None, fold_idx=0):
        """
        Simply run the defined run_step of the related method once
        """

        check_manual_seed(self.seed)

        log_info = {}
        if self.logging:
            # check_log_dir(log_dir)
            tfwriter = SummaryWriter(log_dir=log_dir)
            json_log_file = log_dir + '/stats.json'
            with open(json_log_file, 'w') as json_file:
                json.dump({}, json_file) # create empty file
            log_info = {
                'json_file' : json_log_file,
                'tfwriter'  : tfwriter,
            }

        ####
        def get_last_chkpt_path(prev_phase_dir, net_name):
            stat_file_path = prev_phase_dir + '/stats.json'
            with open(stat_file_path) as stat_file:
                info = json.load(stat_file)
            epoch_list = [int(v) for v in info.keys()]
            last_chkpts_path = "%s/%s_epoch=%d.tar" % (prev_phase_dir, 
                                        net_name, max(epoch_list))
            return last_chkpts_path

        # TODO: adding way to load pretrained weight or resume the training
        # parsing the network and optimizer information
        net_run_info = {}
        net_info_opt = opt['run_info']
        for net_name, net_info in net_info_opt.items():                   
            assert inspect.isclass(net_info['desc']) \
                        or inspect.isfunction(net_info['desc']), \
                "`desc` must be a Class or Function which instantiate NEW objects !!!"
            net_desc = net_info['desc']()

            pretrained_path = net_info['pretrained']
            if pretrained_path is not None:
                if pretrained_path == -1:
                    # * depend on logging format so may be broken if logging format has been changed
                    pretrained_path = get_last_chkpt_path(prev_log_dir, net_name)
                    net_state_dict = torch.load(pretrained_path)['desc']
                else:
                    net_state_dict = dict(np.load(pretrained_path))
                    net_state_dict = {k : torch.Tensor(v) for k, v in net_state_dict.items()}
                
                colored_word = colored(net_name, color='red', attrs=['bold'])
                print('Use pretrained path for %s: %s' % (colored_word, pretrained_path))

                load_feedback = net_desc.load_state_dict(net_state_dict, strict=False)
                # load_state_dict return (missing keys, unexpected keys)

            net_desc = DataParallel(net_desc).to('cuda')
            # print(net_desc) # * dump network definition or not?
            optimizer, optimizer_args = net_info['optimizer']
            optimizer = optimizer(net_desc.parameters(), **optimizer_args)
            scheduler = net_info['lr_scheduler'](optimizer)
            net_run_info[net_name] = {
                'desc' : net_desc,
                'optimizer' : optimizer,
                'lr_scheduler' : scheduler,
            }

        # parsing the running engine configuration
        assert 'train' in run_engine_opt, 'No engine for training detected in description file'

        # initialize runner and attach callback afterward
        # * all engine shared the same network info declaration
        runner_dict = {}
        for runner_name, runner_opt in run_engine_opt.items():
            # TODO: align naming protocol
            runner_dict[runner_name] = RunEngine(
                dataloader=self.get_datagen(runner_opt['batch_size'], 
                                    runner_name, nr_procs=runner_opt['nr_procs'],
                                    fold_idx=fold_idx),
                engine_name=runner_name,
                run_step=runner_opt['run_step'],
                run_info=net_run_info,
                log_info=log_info,
            )

        for runner_name, runner in runner_dict.items():
            callback_info = run_engine_opt[runner_name]['callbacks']
            for event, callback_list, in callback_info.items():
                for callback in callback_list:
                    if callback.engine_trigger:
                        triggered_runner_name = callback.triggered_engine_name
                        callback.triggered_engine = runner_dict[triggered_runner_name]
                    runner.add_event_handler(event, callback)

        # retrieve main runner
        main_runner = runner_dict['train']
        main_runner.state.logging = self.logging
        main_runner.state.log_dir = log_dir
        # start the run loop 
        main_runner.run(opt['nr_epochs'])

        print('\n')
        print('########################################################')
        print('########################################################')
        print('\n')
        return
    
    ####
    def run(self):
        """
        Define multi-stage run or cross-valid or whatever in here
        """

        phase_list = self.model_config['phase_list']
        engine_opt = self.model_config['run_engine']

        prev_save_path = None
        for phase_idx, phase_info in enumerate(phase_list):
<<<<<<< HEAD
            save_path = 'exp/dumpx/%02d' % (phase_idx)
            # if phase_idx == 0: 
            #     prev_save_path = save_path
            #     continue
=======
            save_path = self.log_dir + '/%02d' % (phase_idx)
>>>>>>> 47a0b4a2
            self.run_once(phase_info, engine_opt, save_path, prev_log_dir=prev_save_path)
            prev_save_path = save_path


####
if __name__ == '__main__':
<<<<<<< HEAD
    parser = argparse.ArgumentParser()
    parser.add_argument('--gpu', nargs='?', default="0,1", type=str,
                                help='comma separated list of GPU(s) to use.')
    parser.add_argument('--view', help='view dataset', action='store_true')
    args = parser.parse_args()      

    # ! fix this !!!!
    os.environ['CUDA_VISIBLE_DEVICES'] = '0,1'
=======
    args = docopt(__doc__, version='HoVer-Net v1.0')
    print(args)
>>>>>>> 47a0b4a2
    trainer = Trainer()

    if args['--view'] and args['--gpu']:
        raise Exception(
            'Supply only one of --view and --gpu.')

    if args['--view']:
        if args['--view'] != 'train' and args['--view'] != 'valid':
            raise Exception(
                'Use "train" or "valid" for --view.')
        trainer.view_dataset(args['--view'])
    else:
        os.environ['CUDA_VISIBLE_DEVICES'] = args['--gpu']
        nr_gpus = len(args['--gpu'].split(','))
        trainer.run()<|MERGE_RESOLUTION|>--- conflicted
+++ resolved
@@ -204,33 +204,15 @@
 
         prev_save_path = None
         for phase_idx, phase_info in enumerate(phase_list):
-<<<<<<< HEAD
-            save_path = 'exp/dumpx/%02d' % (phase_idx)
-            # if phase_idx == 0: 
-            #     prev_save_path = save_path
-            #     continue
-=======
             save_path = self.log_dir + '/%02d' % (phase_idx)
->>>>>>> 47a0b4a2
             self.run_once(phase_info, engine_opt, save_path, prev_log_dir=prev_save_path)
             prev_save_path = save_path
 
 
 ####
 if __name__ == '__main__':
-<<<<<<< HEAD
-    parser = argparse.ArgumentParser()
-    parser.add_argument('--gpu', nargs='?', default="0,1", type=str,
-                                help='comma separated list of GPU(s) to use.')
-    parser.add_argument('--view', help='view dataset', action='store_true')
-    args = parser.parse_args()      
-
-    # ! fix this !!!!
-    os.environ['CUDA_VISIBLE_DEVICES'] = '0,1'
-=======
     args = docopt(__doc__, version='HoVer-Net v1.0')
     print(args)
->>>>>>> 47a0b4a2
     trainer = Trainer()
 
     if args['--view'] and args['--gpu']:
