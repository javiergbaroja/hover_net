import numpy as np
import matplotlib.pyplot as plt
import torch
import torch.nn.functional as F

from misc.utils import center_pad_to_shape, cropping_center
from .utils import crop_to_shape, dice_loss, mse_loss, msge_loss, xentropy_loss

####
def train_step(batch_data, run_info):
    # TODO: synchronize the attach protocol
    loss_func_dict = {
        'bce'  : xentropy_loss,
        'dice' : dice_loss,
        'mse'  : mse_loss,
        'msge' : msge_loss,
    }
    # use 'ema' to add for EMA calculation, must be scalar!
    result_dict = {'EMA' : {}} 
    track_value = lambda name, value: result_dict['EMA'].update({name: value})

    ####
    imgs = batch_data['img']
    true_np = batch_data['np_map']
    true_hv = batch_data['hv_map']
   
    imgs = imgs.to('cuda').type(torch.float32) # to NCHW
    imgs = imgs.permute(0, 3, 1, 2).contiguous()

    # HWC
    true_np = torch.squeeze(true_np).to('cuda').type(torch.int64)
    true_hv = torch.squeeze(true_hv).to('cuda').type(torch.float32)

<<<<<<< HEAD
    true_np_onehot = (F.one_hot(true_np, num_classes=2)).type(torch.float32)
    true_dict = {
        'np' : true_np_onehot,
        'hv' : true_hv,
    }

=======
>>>>>>> c9ae3ab2
    ####
    model     = run_info['net']['desc']
    optimizer = run_info['net']['optimizer']
    ####
    model.train() 
    model.zero_grad() # not rnn so not accumulate

    pred_dict = model(imgs)
    pred_dict = {k : v.permute(0, 2, 3 ,1).contiguous() for k, v in pred_dict.items()}
    pred_dict['np'] = F.softmax(pred_dict['np'], dim=-1) 

    ####
    loss = 0
<<<<<<< HEAD
    loss_opts = run_info['net']['extra_info']['loss']
    for branch_name in pred_dict.keys():
        for loss_name, loss_weight in loss_opts[branch_name].items():
            loss_func = loss_func_dict[loss_name]
            loss_args = [true_dict[branch_name], pred_dict[branch_name]]
            if loss_name == 'msge':
                loss_args.append(true_np_onehot[...,1])
            term_loss = loss_func(*loss_args)
            track_value('loss_%s_%s' % (branch_name, loss_name), 
                         term_loss.cpu().item())
            loss += loss_weight * term_loss
=======

    # TODO: adding loss weighting mechanism
    # * For Nulcei vs Background Segmentation 
    # NP branch
    true_np_onehot = (F.one_hot(true_np, num_classes=2)).float()
    term_loss = xentropy_loss(prob_np, true_np_onehot, reduction='mean')
    track_value('np_xentropy_loss', term_loss.cpu().item())
    loss += term_loss

    term_loss = dice_loss(prob_np[...,0], true_np_onehot[...,0]) \
              + dice_loss(prob_np[...,1], true_np_onehot[...,1])
    track_value('np_dice_loss', term_loss.cpu().item())
    loss += term_loss

    # HV branch
    term_loss = mse_loss(pred_hv, true_hv)
    track_value('hv_mse_loss', term_loss.cpu().item())
    loss += 2 * term_loss

    term_loss = msge_loss(pred_hv, true_hv, true_np)
    track_value('hv_msge_loss', term_loss.cpu().item())
    loss += term_loss
>>>>>>> c9ae3ab2

    track_value('overall_loss', loss.cpu().item())
    # * gradient update

    # torch.set_printoptions(precision=10)
    loss.backward()
<<<<<<< HEAD
=======

    ##### * print code for checking grad flow
    if model.module.freeze: # `module` to detach from DataParallel wrapper
        epsilon = 1.0e-15
        assert torch.abs(model.module.d3.units[0].conv1.weight.grad).sum() < epsilon
        assert torch.abs(model.module.d2.units[0].conv1.weight.grad).sum() < epsilon
        assert torch.abs(model.module.d1.units[0].conv1.weight.grad).sum() < epsilon
        assert torch.abs(model.module.d0.units[0].conv1.weight.grad).sum() < epsilon
        assert torch.abs(model.module.d0.blk_bna.bn.weight.grad).sum() > epsilon
        assert torch.abs(model.module.conv0.conv.weight.grad).sum() > epsilon
        # checking grad magnitude
        d0_blk_bna_grad = model.module.d0.blk_bna.bn.weight.grad
        d0_blk_bna_grad = torch.abs(d0_blk_bna_grad).mean().cpu().item()
        assert d0_blk_bna_grad > 1.0e-3, '%f' % d0_blk_bna_grad
        # checking grad magnitude
        conv0_grad = model.module.conv0.conv.weight.grad
        conv0_grad = torch.abs(conv0_grad).mean().cpu().item()
        assert d0_blk_bna_grad > 1.0e-3, '%f' % d0_blk_bna_grad
    else:
        assert torch.abs(model.module.d3.units[0].conv1.weight.grad).sum() > epsilon
        assert torch.abs(model.module.d2.units[0].conv1.weight.grad).sum() > epsilon
        assert torch.abs(model.module.d1.units[0].conv1.weight.grad).sum() > epsilon
        assert torch.abs(model.module.d0.units[0].conv1.weight.grad).sum() > epsilon
    #####

>>>>>>> c9ae3ab2
    optimizer.step()
    ####

    # pick 2 random sample from the batch for visualization
    sample_indices = torch.randint(0, true_np.shape[0], (2,))

    imgs = (imgs[sample_indices]).byte() # to uint8
    imgs = imgs.permute(0, 2, 3, 1).contiguous().cpu().numpy()

<<<<<<< HEAD
    pred_dict['np'] = pred_dict['np'][...,1] # return pos only
    pred_dict = {k : v[sample_indices].detach().cpu().numpy() for k, v in pred_dict.items()}

    true_dict['np'] = true_np
    true_dict = {k : v[sample_indices].detach().cpu().numpy() for k, v in true_dict.items()}
    
=======
    prob_np = prob_np.detach()[...,1:][sample_indices].cpu().numpy()
    true_np = true_np.float()[...,None][sample_indices].cpu().numpy()

>>>>>>> c9ae3ab2
    # * Its up to user to define the protocol to process the raw output per step!
    result_dict['raw'] = { # protocol for contents exchange within `raw`
        'img': imgs,
        'np' : (true_dict['np'], pred_dict['np']),
        'hv' : (true_dict['hv'], pred_dict['hv'])
    }
    return result_dict

####
def valid_step(batch_data, run_info):

    ####
    imgs = batch_data['img']
    true_np = batch_data['np_map']
    true_hv = batch_data['hv_map']
   
    imgs_gpu = imgs.to('cuda').type(torch.float32) # to NCHW
    imgs_gpu = imgs_gpu.permute(0, 3, 1, 2).contiguous()

    # HWC
    true_np = torch.squeeze(true_np).to('cuda').type(torch.int64)
    true_hv = torch.squeeze(true_hv).to('cuda').type(torch.float32)

    true_dict = {
        'np' : true_np,
        'hv' : true_hv,
    }
    ####
    model = run_info['net']['desc']
    model.eval() # infer mode

    # --------------------------------------------------------------
    with torch.no_grad(): # dont compute gradient
        pred_dict = model(imgs_gpu)
        pred_dict = {k : v.permute(0, 2, 3 ,1).contiguous() for k, v in pred_dict.items()}
        pred_dict['np'] = F.softmax(pred_dict['np'], dim=-1)[...,1] 

    # * Its up to user to define the protocol to process the raw output per step!
    result_dict = { # protocol for contents exchange within `raw`
        'raw': {
            'imgs' : imgs.numpy(),
            'true_np' : true_dict['np'].cpu().numpy(),
            'true_hv' : true_dict['hv'].cpu().numpy(),
            'prob_np' : pred_dict['np'].cpu().numpy(),
            'pred_hv' : pred_dict['hv'].cpu().numpy()
        }
    }
    return result_dict

####
<<<<<<< HEAD
def viz_step_output(raw_data):
=======


def infer_step(batch_data, run_info):

    ####
    imgs = batch_data.float().to('cuda')  # to NCHW
    imgs = imgs.permute(0, 3, 1, 2)

    ####
    model = run_info
    model.eval()  # infer mode

    # --------------------------------------------------------------
    with torch.no_grad():  # dont compute gradient
        output_dict = model(imgs)  # forward
    output_dict = {k: v.permute(0, 2, 3, 1) for k, v in output_dict.items()}

    pred_np = output_dict['np']  # should be logit value, not softmax output
    pred_hv = output_dict['hv']
    prob_np = F.softmax(pred_np, dim=-1)[..., 1]

    # * Its up to user to define the protocol to process the raw output per step!
    result_dict = {  # protocol for contents exchange within `raw`
        'raw': {
            'prob_np': prob_np.cpu().numpy(),
            'pred_hv': pred_hv.cpu().numpy()
        }
    }
    return result_dict

####
def viz_train_step_output(raw_data):
>>>>>>> c9ae3ab2
    """
    `raw_data` will be implicitly provided in the similar format as the 
    return dict from train/valid step, but may have been accumulated across N running step
    """

    imgs = raw_data['img']
    true_np, pred_np = raw_data['np']
    true_hv, pred_hv = raw_data['hv']

    aligned_shape = [list(imgs.shape), list(true_np.shape), list(pred_np.shape)]
    aligned_shape = np.min(np.array(aligned_shape), axis=0)[1:3]

    cmap = plt.get_cmap('jet')

    def colorize(ch, vmin, vmax):
        """
        Will clamp value value outside the provided range to vmax and vmin
        """
        ch = np.squeeze(ch.astype('float32'))
        ch[ch > vmax] = vmax # clamp value
        ch[ch < vmin] = vmin
        ch = (ch - vmin) / (vmax - vmin + 1.0e-16)
        # take RGB from RGBA heat map
        ch_cmap = (cmap(ch)[...,:3] * 255).astype('uint8')
        # ch_cmap = center_pad_to_shape(ch_cmap, aligned_shape)
        return ch_cmap

    viz_list = []
    for idx in range(imgs.shape[0]):
        # img = center_pad_to_shape(imgs[idx], aligned_shape)
        img = cropping_center(imgs[idx], aligned_shape)

        true_viz_list = [img]
        # cmap may randomly fails if of other types
        true_viz_list.append(colorize(true_np[idx], 0, 1))
        true_viz_list.append(colorize(true_hv[idx][...,0], -1, 1))
        true_viz_list.append(colorize(true_hv[idx][...,1], -1, 1))
        true_viz_list = np.concatenate(true_viz_list, axis=1)

        pred_viz_list = [img]
        # cmap may randomly fails if of other types
        pred_viz_list.append(colorize(pred_np[idx], 0, 1))
        pred_viz_list.append(colorize(pred_hv[idx][...,0], -1, 1))
        pred_viz_list.append(colorize(pred_hv[idx][...,1], -1, 1))
        pred_viz_list = np.concatenate(pred_viz_list, axis=1)

        viz_list.append(
            np.concatenate([true_viz_list, pred_viz_list], axis=0)
        )
    viz_list = np.concatenate(viz_list, axis=0)
<<<<<<< HEAD
    return viz_list

####
def proc_valid_step_output(raw_data):
    # TODO: add auto populate from main state track list
    track_dict = {'scalar': {}, 'image' : {}}
    def track_value(name, value, vtype): return track_dict[vtype].update(
        {name: value})

    # ! factor this out
    def _dice(true, pred, label):
        true = np.array(true == label, np.int32)
        pred = np.array(pred == label, np.int32)
        inter = (pred * true).sum()
        total = (pred + true).sum()
        return 2 * inter / (total + 1.0e-8)

    pred_np = np.array(raw_data['prob_np'])
    true_np = np.array(raw_data['true_np'])
    nr_pixels = np.size(true_np)
    # * NP segmentation statistic
    pred_np[pred_np > 0.5] = 1.0
    pred_np[pred_np <= 0.5] = 0.0

    # TODO: something sketchy here
    acc_np = (pred_np == true_np).sum() / nr_pixels
    dice_np = _dice(true_np, pred_np, 1)
    track_value('np_acc', acc_np, 'scalar')
    track_value('np_dice', dice_np, 'scalar')

    # * HV regression statistic
    pred_hv = np.array(raw_data['pred_hv'])
    true_hv = np.array(raw_data['true_hv'])
    error = pred_hv - true_hv
    mse = np.sum(error * error) / nr_pixels
    track_value('hv_mse', mse, 'scalar')

    # *
    imgs = np.array(raw_data['imgs'])
    print(imgs.shape)
    selected_idx = np.random.randint(0, imgs.shape[0], size=(8,))
    viz_raw_data = {
        'img': imgs[selected_idx],
        'np' : (true_np[selected_idx], pred_np[selected_idx]),
        'hv' : (true_hv[selected_idx], pred_hv[selected_idx])
    }
    viz_fig = viz_step_output(viz_raw_data)
    track_dict['image']['output'] = viz_fig

    return track_dict
=======
    # plt.imshow(viz_list)
    # plt.savefig('dump.png', dpi=600)
    return viz_list

>>>>>>> c9ae3ab2
<|MERGE_RESOLUTION|>--- conflicted
+++ resolved
@@ -31,15 +31,12 @@
     true_np = torch.squeeze(true_np).to('cuda').type(torch.int64)
     true_hv = torch.squeeze(true_hv).to('cuda').type(torch.float32)
 
-<<<<<<< HEAD
     true_np_onehot = (F.one_hot(true_np, num_classes=2)).type(torch.float32)
     true_dict = {
         'np' : true_np_onehot,
         'hv' : true_hv,
     }
 
-=======
->>>>>>> c9ae3ab2
     ####
     model     = run_info['net']['desc']
     optimizer = run_info['net']['optimizer']
@@ -53,7 +50,6 @@
 
     ####
     loss = 0
-<<<<<<< HEAD
     loss_opts = run_info['net']['extra_info']['loss']
     for branch_name in pred_dict.keys():
         for loss_name, loss_weight in loss_opts[branch_name].items():
@@ -65,64 +61,12 @@
             track_value('loss_%s_%s' % (branch_name, loss_name), 
                          term_loss.cpu().item())
             loss += loss_weight * term_loss
-=======
-
-    # TODO: adding loss weighting mechanism
-    # * For Nulcei vs Background Segmentation 
-    # NP branch
-    true_np_onehot = (F.one_hot(true_np, num_classes=2)).float()
-    term_loss = xentropy_loss(prob_np, true_np_onehot, reduction='mean')
-    track_value('np_xentropy_loss', term_loss.cpu().item())
-    loss += term_loss
-
-    term_loss = dice_loss(prob_np[...,0], true_np_onehot[...,0]) \
-              + dice_loss(prob_np[...,1], true_np_onehot[...,1])
-    track_value('np_dice_loss', term_loss.cpu().item())
-    loss += term_loss
-
-    # HV branch
-    term_loss = mse_loss(pred_hv, true_hv)
-    track_value('hv_mse_loss', term_loss.cpu().item())
-    loss += 2 * term_loss
-
-    term_loss = msge_loss(pred_hv, true_hv, true_np)
-    track_value('hv_msge_loss', term_loss.cpu().item())
-    loss += term_loss
->>>>>>> c9ae3ab2
 
     track_value('overall_loss', loss.cpu().item())
     # * gradient update
 
     # torch.set_printoptions(precision=10)
     loss.backward()
-<<<<<<< HEAD
-=======
-
-    ##### * print code for checking grad flow
-    if model.module.freeze: # `module` to detach from DataParallel wrapper
-        epsilon = 1.0e-15
-        assert torch.abs(model.module.d3.units[0].conv1.weight.grad).sum() < epsilon
-        assert torch.abs(model.module.d2.units[0].conv1.weight.grad).sum() < epsilon
-        assert torch.abs(model.module.d1.units[0].conv1.weight.grad).sum() < epsilon
-        assert torch.abs(model.module.d0.units[0].conv1.weight.grad).sum() < epsilon
-        assert torch.abs(model.module.d0.blk_bna.bn.weight.grad).sum() > epsilon
-        assert torch.abs(model.module.conv0.conv.weight.grad).sum() > epsilon
-        # checking grad magnitude
-        d0_blk_bna_grad = model.module.d0.blk_bna.bn.weight.grad
-        d0_blk_bna_grad = torch.abs(d0_blk_bna_grad).mean().cpu().item()
-        assert d0_blk_bna_grad > 1.0e-3, '%f' % d0_blk_bna_grad
-        # checking grad magnitude
-        conv0_grad = model.module.conv0.conv.weight.grad
-        conv0_grad = torch.abs(conv0_grad).mean().cpu().item()
-        assert d0_blk_bna_grad > 1.0e-3, '%f' % d0_blk_bna_grad
-    else:
-        assert torch.abs(model.module.d3.units[0].conv1.weight.grad).sum() > epsilon
-        assert torch.abs(model.module.d2.units[0].conv1.weight.grad).sum() > epsilon
-        assert torch.abs(model.module.d1.units[0].conv1.weight.grad).sum() > epsilon
-        assert torch.abs(model.module.d0.units[0].conv1.weight.grad).sum() > epsilon
-    #####
-
->>>>>>> c9ae3ab2
     optimizer.step()
     ####
 
@@ -132,18 +76,12 @@
     imgs = (imgs[sample_indices]).byte() # to uint8
     imgs = imgs.permute(0, 2, 3, 1).contiguous().cpu().numpy()
 
-<<<<<<< HEAD
     pred_dict['np'] = pred_dict['np'][...,1] # return pos only
     pred_dict = {k : v[sample_indices].detach().cpu().numpy() for k, v in pred_dict.items()}
 
     true_dict['np'] = true_np
     true_dict = {k : v[sample_indices].detach().cpu().numpy() for k, v in true_dict.items()}
     
-=======
-    prob_np = prob_np.detach()[...,1:][sample_indices].cpu().numpy()
-    true_np = true_np.float()[...,None][sample_indices].cpu().numpy()
-
->>>>>>> c9ae3ab2
     # * Its up to user to define the protocol to process the raw output per step!
     result_dict['raw'] = { # protocol for contents exchange within `raw`
         'img': imgs,
@@ -194,42 +132,7 @@
     return result_dict
 
 ####
-<<<<<<< HEAD
 def viz_step_output(raw_data):
-=======
-
-
-def infer_step(batch_data, run_info):
-
-    ####
-    imgs = batch_data.float().to('cuda')  # to NCHW
-    imgs = imgs.permute(0, 3, 1, 2)
-
-    ####
-    model = run_info
-    model.eval()  # infer mode
-
-    # --------------------------------------------------------------
-    with torch.no_grad():  # dont compute gradient
-        output_dict = model(imgs)  # forward
-    output_dict = {k: v.permute(0, 2, 3, 1) for k, v in output_dict.items()}
-
-    pred_np = output_dict['np']  # should be logit value, not softmax output
-    pred_hv = output_dict['hv']
-    prob_np = F.softmax(pred_np, dim=-1)[..., 1]
-
-    # * Its up to user to define the protocol to process the raw output per step!
-    result_dict = {  # protocol for contents exchange within `raw`
-        'raw': {
-            'prob_np': prob_np.cpu().numpy(),
-            'pred_hv': pred_hv.cpu().numpy()
-        }
-    }
-    return result_dict
-
-####
-def viz_train_step_output(raw_data):
->>>>>>> c9ae3ab2
     """
     `raw_data` will be implicitly provided in the similar format as the 
     return dict from train/valid step, but may have been accumulated across N running step
@@ -280,7 +183,6 @@
             np.concatenate([true_viz_list, pred_viz_list], axis=0)
         )
     viz_list = np.concatenate(viz_list, axis=0)
-<<<<<<< HEAD
     return viz_list
 
 ####
@@ -330,10 +232,4 @@
     viz_fig = viz_step_output(viz_raw_data)
     track_dict['image']['output'] = viz_fig
 
-    return track_dict
-=======
-    # plt.imshow(viz_list)
-    # plt.savefig('dump.png', dpi=600)
-    return viz_list
-
->>>>>>> c9ae3ab2
+    return track_dict