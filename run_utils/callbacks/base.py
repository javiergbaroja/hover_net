--- conflicted
+++ resolved
@@ -130,7 +130,6 @@
         return
 
 ####
-<<<<<<< HEAD
 class ProcessAccumulatedRawOutput(BaseCallbacks):
     def __init__(self, proc_func, per_n_epoch=1):
         # TODO: allow dynamically attach specific procesing for `type`
@@ -147,9 +146,8 @@
         state.tracked_step_output = track_dict
         return
 
+
 ####
-=======
->>>>>>> ae828c74
 class VisualizeOutput(BaseCallbacks):
     def __init__(self, proc_func, per_n_epoch=1):
         """
